--- conflicted
+++ resolved
@@ -174,7 +174,7 @@
                 break
 
             work_dirs += [s_dir for s_dir in sub_dirs]
-<<<<<<< HEAD
+
             # Get media files, but only from the top directory
             work_files = [s_file for s_file in files if s_file.split(".")[-1] in MEDIA_EXTENSIONS]
 
@@ -182,12 +182,6 @@
             parent=in_dir,
             files=sorted(work_files) + sorted([w_dir for w_dir in work_dirs if self.has_media(in_dir, w_dir)])
         )
-=======
-            # Get files, but only from the top directory
-            work_files = self.list_dir_files(in_dir=in_dir)
-
-        out_dirs = (in_dir, [w_dir for w_dir in work_dirs if self.has_media(os.path.join(in_dir, w_dir))] + work_files)
->>>>>>> 08fdd7d8
 
         return out_dirs
 
